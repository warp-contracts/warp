import {
  Benchmark,
  canBeCached,
  ContractInteraction,
  CurrentTx,
  EvalStateResult,
  ExecutionContext,
  ExecutionContextModifier,
  GQLNodeInterface,
  GQLTagInterface,
  HandlerApi,
  indent,
  InteractionCall,
  InteractionResult,
  LoggerFactory,
  SortKeyCacheResult,
  StateEvaluator,
  TagsParser,
  VrfData
} from '@warp';
import Arweave from 'arweave';

import { ProofHoHash } from '@idena/vrf-js';
import elliptic from 'elliptic';

const EC = new elliptic.ec('secp256k1');

/**
 * This class contains the base functionality of evaluating the contracts state - according
 * to the SmartWeave protocol.
 * Marked as abstract - as without help of any cache - the evaluation in real-life applications
 * would be really slow - so using this class without any caching ({@link CacheableStateEvaluator})
 * mechanism built on top makes no sense.
 */
export abstract class DefaultStateEvaluator implements StateEvaluator {
  private readonly logger = LoggerFactory.INST.create('DefaultStateEvaluator');

  private readonly tagsParser = new TagsParser();

  protected constructor(
    protected readonly arweave: Arweave,
    private readonly executionContextModifiers: ExecutionContextModifier[] = []
  ) {}

  async eval<State>(
    executionContext: ExecutionContext<State, HandlerApi<State>>,
    currentTx: CurrentTx[]
  ): Promise<SortKeyCacheResult<EvalStateResult<State>>> {
    return this.doReadState(
      executionContext.sortedInteractions,
      new EvalStateResult<State>(executionContext.contractDefinition.initState, {}, {}),
      executionContext,
      currentTx
    );
  }

  protected async doReadState<State>(
    missingInteractions: GQLNodeInterface[],
    baseState: EvalStateResult<State>,
    executionContext: ExecutionContext<State, HandlerApi<State>>,
    currentTx: CurrentTx[]
  ): Promise<SortKeyCacheResult<EvalStateResult<State>>> {
    const { ignoreExceptions, stackTrace, internalWrites } = executionContext.evaluationOptions;
    const { contract, contractDefinition, sortedInteractions } = executionContext;

    let currentState = baseState.state;
    let currentSortKey = null;
    const validity = baseState.validity;
    const errorMessages = baseState.errorMessages;

    executionContext?.handler.initState(currentState);

    const depth = executionContext.contract.callDepth();

    this.logger.info(
      `${indent(depth)}Evaluating state for ${contractDefinition.txId} [${missingInteractions.length} non-cached of ${
        sortedInteractions.length
      } all]`
    );

    let errorMessage = null;
    let lastConfirmedTxState: { tx: GQLNodeInterface; state: EvalStateResult<State> } = null;

    const missingInteractionsLength = missingInteractions.length;
    executionContext.handler.initState(currentState);

    for (let i = 0; i < missingInteractionsLength; i++) {
      const missingInteraction = missingInteractions[i];
      const singleInteractionBenchmark = Benchmark.measure();
      currentSortKey = missingInteraction.sortKey;

      if (missingInteraction.vrf) {
        if (!this.verifyVrf(missingInteraction.vrf, missingInteraction.sortKey, this.arweave)) {
          throw new Error('Vrf verification failed.');
        }
      }

      this.logger.debug(
        `${indent(depth)}[${contractDefinition.txId}][${missingInteraction.id}][${missingInteraction.block.height}]: ${
          missingInteractions.indexOf(missingInteraction) + 1
        }/${missingInteractions.length} [of all:${sortedInteractions.length}]`
      );

      const isInteractWrite = this.tagsParser.isInteractWrite(missingInteraction, contractDefinition.txId);

      // other contract makes write ("writing contract") on THIS contract
      if (isInteractWrite && internalWrites) {
        // evaluating txId of the contract that is writing on THIS contract
        const writingContractTxId = this.tagsParser.getContractTag(missingInteraction);
        this.logger.debug(`${indent(depth)}Internal Write - Loading writing contract`, writingContractTxId);

        const interactionCall: InteractionCall = contract
          .getCallStack()
          .addInteractionData({ interaction: null, interactionTx: missingInteraction, currentTx });

        // creating a Contract instance for the "writing" contract
        const writingContract = executionContext.warp.contract(
          writingContractTxId,
          executionContext.contract,
          missingInteraction
        );

        await this.onContractCall(
          missingInteraction,
          executionContext,
          new EvalStateResult<State>(currentState, validity, errorMessages)
        );

        this.logger.debug(`${indent(depth)}Reading state of the calling contract at`, missingInteraction.sortKey);
        /**
         Reading the state of the writing contract.
         This in turn will cause the state of THIS contract to be
         updated in cache - see {@link ContractHandlerApi.assignWrite}
         */
        await writingContract.readState(missingInteraction.sortKey, [
          ...(currentTx || []),
          {
            contractTxId: contractDefinition.txId, //not: writingContractTxId!
            interactionTxId: missingInteraction.id
          }
        ]);

        // loading latest state of THIS contract from cache
        const newState = await this.internalWriteState<State>(contractDefinition.txId, missingInteraction.sortKey);
        if (newState !== null) {
          currentState = newState.cachedValue.state;
          // we need to update the state in the wasm module
          executionContext?.handler.initState(currentState);

          validity[missingInteraction.id] = newState.cachedValue.validity[missingInteraction.id];
          if (newState.cachedValue.errorMessages?.[missingInteraction.id]) {
            errorMessages[missingInteraction.id] = newState.cachedValue.errorMessages[missingInteraction.id];
          }

          const toCache = new EvalStateResult(currentState, validity, errorMessages);
          await this.onStateUpdate<State>(missingInteraction, executionContext, toCache);
          if (canBeCached(missingInteraction)) {
            lastConfirmedTxState = {
              tx: missingInteraction,
              state: toCache
            };
          }
        } else {
          validity[missingInteraction.id] = false;
        }

        interactionCall.update({
          cacheHit: false,
          outputState: stackTrace.saveState ? currentState : undefined,
          executionTime: singleInteractionBenchmark.elapsed(true) as number,
          valid: validity[missingInteraction.id],
          errorMessage: errorMessage,
          gasUsed: 0 // TODO...
        });
      } else {
        // "direct" interaction with this contract - "standard" processing
        const inputTag = this.tagsParser.getInputTag(missingInteraction, executionContext.contractDefinition.txId);
        if (!inputTag) {
          this.logger.error(`${indent(depth)}Skipping tx - Input tag not found for ${missingInteraction.id}`);
          continue;
        }
        const input = this.parseInput(inputTag);
        if (!input) {
          this.logger.error(`${indent(depth)}Skipping tx - invalid Input tag - ${missingInteraction.id}`);
          continue;
        }

        const interaction: ContractInteraction<unknown> = {
          input,
          caller: missingInteraction.owner.address
        };

        const interactionData = {
          interaction,
          interactionTx: missingInteraction,
          currentTx
        };

        this.logger.debug(`${indent(depth)}Interaction:`, interaction);

        const interactionCall: InteractionCall = contract.getCallStack().addInteractionData(interactionData);

        const result = await executionContext.handler.handle(
          executionContext,
          new EvalStateResult(currentState, validity, errorMessages),
          interactionData
        );
        errorMessage = result.errorMessage;
        if (result.type !== 'ok') {
          errorMessages[missingInteraction.id] = errorMessage;
        }

        this.logResult<State>(result, missingInteraction, executionContext);

        this.logger.debug(`${indent(depth)}Interaction evaluation`, singleInteractionBenchmark.elapsed());

        interactionCall.update({
          cacheHit: false,
          outputState: stackTrace.saveState ? currentState : undefined,
          executionTime: singleInteractionBenchmark.elapsed(true) as number,
          valid: validity[missingInteraction.id],
          errorMessage: errorMessage,
          gasUsed: result.gasUsed
        });

        if (result.type === 'exception' && ignoreExceptions !== true) {
          throw new Error(`Exception while processing ${JSON.stringify(interaction)}:\n${result.errorMessage}`);
        }

        validity[missingInteraction.id] = result.type === 'ok';
        currentState = result.state;

        const toCache = new EvalStateResult(currentState, validity, errorMessages);
        if (canBeCached(missingInteraction)) {
          lastConfirmedTxState = {
            tx: missingInteraction,
            state: toCache
          };
        }
        await this.onStateUpdate<State>(missingInteraction, executionContext, toCache);
      }

      for (const { modify } of this.executionContextModifiers) {
        executionContext = await modify<State>(currentState, executionContext);
      }
    }
    const evalStateResult = new EvalStateResult<State>(currentState, validity, errorMessages);

    // state could have been fully retrieved from cache
    // or there were no interactions below requested block height
    if (lastConfirmedTxState !== null) {
      await this.onStateEvaluated(lastConfirmedTxState.tx, executionContext, lastConfirmedTxState.state);
    }

<<<<<<< HEAD
    await executionContext.handler.dispose();

    return evalStateResult;
=======
    return new SortKeyCacheResult(currentSortKey, evalStateResult);
>>>>>>> 210bdcc0
  }

  private verifyVrf(vrf: VrfData, sortKey: string, arweave: Arweave): boolean {
    const keys = EC.keyFromPublic(vrf.pubkey, 'hex');

    let hash;
    try {
      // ProofHoHash throws its own 'invalid vrf' exception
      hash = ProofHoHash(
        keys.getPublic(),
        arweave.utils.stringToBuffer(sortKey),
        arweave.utils.b64UrlToBuffer(vrf.proof)
      );
    } catch (e: any) {
      return false;
    }

    return arweave.utils.bufferTob64Url(hash) == vrf.index;
  }

  private logResult<State>(
    result: InteractionResult<State, unknown>,
    currentTx: GQLNodeInterface,
    executionContext: ExecutionContext<State, HandlerApi<State>>
  ) {
    if (result.type === 'exception') {
      this.logger.error(
        `Executing of interaction: [${executionContext.contractDefinition.txId} -> ${currentTx.id}] threw exception:`,
        `${result.errorMessage}`
      );
    }
    if (result.type === 'error') {
      this.logger.warn(
        `Executing of interaction: [${executionContext.contractDefinition.txId} -> ${currentTx.id}] returned error:`,
        result.errorMessage
      );
    }
  }

  private parseInput(inputTag: GQLTagInterface): unknown | null {
    try {
      return JSON.parse(inputTag.value);
    } catch (e) {
      this.logger.error(e);
      return null;
    }
  }

  abstract latestAvailableState<State>(
    contractTxId: string,
    sortKey?: string
  ): Promise<SortKeyCacheResult<EvalStateResult<State>> | null>;

  abstract onContractCall<State>(
    transaction: GQLNodeInterface,
    executionContext: ExecutionContext<State>,
    state: EvalStateResult<State>
  ): Promise<void>;

  abstract onInternalWriteStateUpdate<State>(
    transaction: GQLNodeInterface,
    contractTxId: string,
    state: EvalStateResult<State>
  ): Promise<void>;

  abstract onStateEvaluated<State>(
    transaction: GQLNodeInterface,
    executionContext: ExecutionContext<State>,
    state: EvalStateResult<State>
  ): Promise<void>;

  abstract onStateUpdate<State>(
    transaction: GQLNodeInterface,
    executionContext: ExecutionContext<State>,
    state: EvalStateResult<State>,
    force?: boolean
  ): Promise<void>;

  abstract putInCache<State>(
    contractTxId: string,
    transaction: GQLNodeInterface,
    state: EvalStateResult<State>
  ): Promise<void>;

  abstract syncState(contractTxId: string, sortKey: string, state: any, validity: any): Promise<void>;

  abstract dumpCache(): Promise<any>;

  abstract internalWriteState<State>(
    contractTxId: string,
    sortKey: string
  ): Promise<SortKeyCacheResult<EvalStateResult<State>> | null>;

  abstract hasContractCached(contractTxId: string): Promise<boolean>;

  abstract lastCachedSortKey(): Promise<string | null>;

  abstract allCachedContracts(): Promise<string[]>;
}<|MERGE_RESOLUTION|>--- conflicted
+++ resolved
@@ -252,13 +252,8 @@
       await this.onStateEvaluated(lastConfirmedTxState.tx, executionContext, lastConfirmedTxState.state);
     }
 
-<<<<<<< HEAD
     await executionContext.handler.dispose();
-
-    return evalStateResult;
-=======
     return new SortKeyCacheResult(currentSortKey, evalStateResult);
->>>>>>> 210bdcc0
   }
 
   private verifyVrf(vrf: VrfData, sortKey: string, arweave: Arweave): boolean {
