--- conflicted
+++ resolved
@@ -1,6 +1,6 @@
-<<<<<<< HEAD
-import { EvaluationOptions, GQLEdgeInterface } from '@warp';
-import { CustomError, Err } from '@warp/utils';
+import { CustomError, Err } from '../../utils/CustomError';
+import { GQLNodeInterface } from '../../legacy/gqlResult';
+import { EvaluationOptions } from './StateEvaluator';
 
 // Make this error case individual as it is also used in `src/contract/Contract.ts`.
 export type BadGatewayResponse = Err<'BadGatewayResponse'> & { status: number };
@@ -9,16 +9,12 @@
 // also include other kinds of errors in the future.
 export type InteractionsLoaderErrorDetail = BadGatewayResponse;
 export class InteractionsLoaderError extends CustomError<InteractionsLoaderErrorDetail> {}
-=======
-import { GQLNodeInterface } from '../../legacy/gqlResult';
-import { EvaluationOptions } from './StateEvaluator';
 
 export type GW_TYPE = 'arweave' | 'warp';
 
 export interface GwTypeAware {
   type(): GW_TYPE;
 }
->>>>>>> bd33f6c7
 
 /**
  * Implementors of this interface add functionality of loading contract's interaction transactions.
