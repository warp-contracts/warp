--- conflicted
+++ resolved
@@ -1,14 +1,10 @@
-<<<<<<< HEAD
-import { EvaluationOptions, GQLEdgeInterface } from '@smartweave';
-import { CustomError } from '@smartweave/utils';
+import { EvaluationOptions, GQLEdgeInterface } from '@warp';
+import { CustomError } from '@warp/utils';
 
 // TODO: Update tests at `src/__tests__/unit/gateway-interactions.loader.test.ts:140 & 151` to use
 // this instead of comparing with error's message.
 export type InteractionsLoaderErrorKind = 'BadGatewayResponse500' | 'BadGatewayResponse504' | 'BadGatewayResponse';
 export class InteractionsLoaderError extends CustomError<InteractionsLoaderErrorKind> {}
-=======
-import { EvaluationOptions, GQLEdgeInterface } from '@warp';
->>>>>>> 28d031fb
 
 /**
  * Implementors of this interface add functionality of loading contract's interaction transactions.
