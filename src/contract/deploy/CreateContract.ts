--- conflicted
+++ resolved
@@ -1,10 +1,6 @@
 import { JWKInterface } from 'arweave/node/lib/wallet';
-<<<<<<< HEAD
 import { SerializationFormat } from 'core/modules/StateEvaluator';
-import { SignatureType } from '../../contract/Signature';
-=======
 import { CustomSignature } from '../../contract/Signature';
->>>>>>> d7da1a82
 import { Source } from './Source';
 import { EvaluationOptions } from '../../core/modules/StateEvaluator';
 import { WarpPluginType } from '../../core/WarpPlugin';
@@ -25,12 +21,6 @@
   winstonQty: '0'
 };
 
-<<<<<<< HEAD
-export interface CommonContractData<T extends SerializationFormat> {
-  wallet: ArWallet | SignatureType;
-  stateFormat: T;
-  initState: T extends SerializationFormat.JSON ? string : Buffer;
-=======
 export type EvaluationManifest = {
   evaluationOptions: Partial<EvaluationOptions>;
   plugins?: WarpPluginType[];
@@ -39,10 +29,10 @@
 export const BUNDLR_NODES = ['node1', 'node2'] as const;
 export type BundlrNodeType = typeof BUNDLR_NODES[number];
 
-export interface CommonContractData {
+export interface CommonContractData<T extends SerializationFormat> {
   wallet: ArWallet | CustomSignature;
-  initState: string;
->>>>>>> d7da1a82
+  stateFormat: T;
+  initState: T extends SerializationFormat.JSON ? string : Buffer;
   tags?: Tags;
   transfer?: ArTransfer;
   data?: {
