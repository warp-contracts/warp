--- conflicted
+++ resolved
@@ -112,12 +112,7 @@
         .build()
         .contract(contractTxId)
         .setEvaluationOptions({
-<<<<<<< HEAD
-          useFastCopy: true,
           useIVM: true,
-=======
-          useVM2: true,
->>>>>>> c2ac74b7
           allowUnsafeClient: true,
           ivm: {
             memoryLimit: 120
@@ -190,7 +185,6 @@
 });
 
 describe('readState', () => {
-<<<<<<< HEAD
   it(
     'should properly read state at requested block height',
     async () => {
@@ -198,41 +192,6 @@
       const blockHeight = 707892;
       const result = await readContract(arweave, contractTxId, blockHeight);
       const resultString = stringify(result).trim();
-
-      const result2 = await WarpFactory.custom(
-        arweave,
-        {
-          ...defaultCacheOptions,
-          inMemory: true
-        },
-        'mainnet'
-      )
-        .useWarpGateway({ ...defaultWarpGwOptions, source: SourceType.ARWEAVE, confirmationStatus: null })
-        .build()
-        .contract(contractTxId)
-        .setEvaluationOptions({
-          allowUnsafeClient: true
-        })
-        .readState(blockHeight);
-      const result2String = stringify(result2.cachedValue.state).trim();
-
-      expect(result2String).toEqual(resultString);
-    },
-    300 * 1000
-  );
-
-  it(
-    'should properly check balance of a PST contract',
-    async () => {
-      const jwk = await arweave.wallets.generate();
-      const contractTxId = '-8A6RexFkpfWwuyVO98wzSFZh0d6VJuI-buTJvlwOJQ';
-      const v1Result = await interactRead(arweave, jwk, contractTxId, {
-=======
-  it('should properly read state at requested block height', async () => {
-    const contractTxId = 'CbGCxBJn6jLeezqDl1w3o8oCSeRCb-MmtZNKPodla-0';
-    const blockHeight = 707892;
-    const result = await readContract(arweave, contractTxId, blockHeight);
-    const resultString = stringify(result).trim();
 
     const result2 = await WarpFactory.custom(
       arweave,
@@ -257,16 +216,20 @@
       .readState(blockHeight);
     const result2String = stringify(result2.cachedValue.state).trim();
 
-    expect(result2String).toEqual(resultString);
-  }, 800000);
-
-  it('should properly check balance of a PST contract', async () => {
-    const jwk = await arweave.wallets.generate();
-    const contractTxId = '-8A6RexFkpfWwuyVO98wzSFZh0d6VJuI-buTJvlwOJQ';
-    const v1Result = await interactRead(arweave, jwk, contractTxId, {
-      function: 'balance',
-      target: '6Z-ifqgVi1jOwMvSNwKWs6ewUEQ0gU9eo4aHYC3rN1M'
-    });
+      expect(result2String).toEqual(resultString);
+    },
+    300 * 1000
+  );
+
+  it(
+    'should properly check balance of a PST contract',
+    async () => {
+      const jwk = await arweave.wallets.generate();
+      const contractTxId = '-8A6RexFkpfWwuyVO98wzSFZh0d6VJuI-buTJvlwOJQ';
+      const v1Result = await interactRead(arweave, jwk, contractTxId, {
+        function: 'balance',
+        target: '6Z-ifqgVi1jOwMvSNwKWs6ewUEQ0gU9eo4aHYC3rN1M'
+      });
 
     const v2Result = await WarpFactory.custom(
       arweave,
@@ -287,28 +250,10 @@
       .contract(contractTxId)
       .connect(jwk)
       .viewState({
->>>>>>> c2ac74b7
         function: 'balance',
         target: '6Z-ifqgVi1jOwMvSNwKWs6ewUEQ0gU9eo4aHYC3rN1M'
       });
 
-      const v2Result = await WarpFactory.custom(
-        arweave,
-        {
-          ...defaultCacheOptions,
-          inMemory: true
-        },
-        'mainnet'
-      )
-        .useWarpGateway({ ...defaultWarpGwOptions, source: SourceType.ARWEAVE, confirmationStatus: null })
-        .build()
-        .contract(contractTxId)
-        .connect(jwk)
-        .viewState({
-          function: 'balance',
-          target: '6Z-ifqgVi1jOwMvSNwKWs6ewUEQ0gU9eo4aHYC3rN1M'
-        });
-
       expect(v1Result).toEqual(v2Result.result);
     },
     300 * 1000
