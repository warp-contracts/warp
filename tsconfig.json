{
  "$schema": "http://json.schemastore.org/tsconfig",
  "compileOnSave": false,
  "compilerOptions": {
    "target": "es2019",
    "module": "commonjs",
    "types": ["jest", "node"],
    "moduleResolution": "node",
    "sourceMap": true,
    "skipLibCheck": true,
    "outDir": "./lib/cjs",
    "isolatedModules": true,
    "esModuleInterop": true,
    "suppressImplicitAnyIndexErrors": true,
    "allowSyntheticDefaultImports": true,
    "resolveJsonModule": true,
    "baseUrl": "./src",
    "allowJs": true,
<<<<<<< HEAD
    "paths": {
      "@warp/cache": ["cache/index"],
      "@warp/contract": ["contract/index"],
      "@warp/core": ["core/index"],
      "@warp/legacy": ["legacy/index"],
      "@warp/plugins": ["plugins/index"],
      "@warp/logging": ["logging/index"],
      "@warp/utils": ["utils/index"],
      "@warp": ["index"]
    }
=======
>>>>>>> c2ac74b7
  },
  "include": ["src"],
  "exclude": [
    "node_modules",
    "tools",
    "**/__tests__/*",
    "_scripts"
  ],
  "tsc-alias": {
    "verbose": true
  }
}<|MERGE_RESOLUTION|>--- conflicted
+++ resolved
@@ -16,19 +16,6 @@
     "resolveJsonModule": true,
     "baseUrl": "./src",
     "allowJs": true,
-<<<<<<< HEAD
-    "paths": {
-      "@warp/cache": ["cache/index"],
-      "@warp/contract": ["contract/index"],
-      "@warp/core": ["core/index"],
-      "@warp/legacy": ["legacy/index"],
-      "@warp/plugins": ["plugins/index"],
-      "@warp/logging": ["logging/index"],
-      "@warp/utils": ["utils/index"],
-      "@warp": ["index"]
-    }
-=======
->>>>>>> c2ac74b7
   },
   "include": ["src"],
   "exclude": [
@@ -36,8 +23,5 @@
     "tools",
     "**/__tests__/*",
     "_scripts"
-  ],
-  "tsc-alias": {
-    "verbose": true
-  }
+  ]
 }