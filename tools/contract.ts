/* eslint-disable */
import Arweave from 'arweave';
import {defaultCacheOptions, LexicographicalInteractionsSorter, LoggerFactory, WarpFactory} from '../src';
import * as fs from 'fs';
import knex from 'knex';
import os from 'os';
import path from "path";
import stringify from "safe-stable-stringify";
import {WarpPlugin, WarpPluginType} from "../src/core/WarpPlugin";
import {GQLNodeInterface} from "smartweave/lib/interfaces/gqlResult";

const logger = LoggerFactory.INST.create('Contract');

//LoggerFactory.use(new TsLogFactory());
LoggerFactory.INST.logLevel('debug');
LoggerFactory.INST.logLevel('debug', 'ArweaveGatewayInteractionsLoader');
LoggerFactory.INST.logLevel('info', 'CacheableStateEvaluator');
LoggerFactory.INST.logLevel('info', 'WASM:Rust');
//LoggerFactory.INST.logLevel('debug', 'CacheableStateEvaluator');

async function main() {
  printTestInfo();

  const heapUsedBefore = Math.round((process.memoryUsage().heapUsed / 1024 / 1024) * 100) / 100;
  const rssUsedBefore = Math.round((process.memoryUsage().rss / 1024 / 1024) * 100) / 100;

  const arweave = Arweave.init({
/*    host: 'arweave.testnet1.bundlr.network',*/ // Hostname or IP address for a Arweave host
    host: 'arweave.net',
    port: 443, // Port
    protocol: 'https', // Network protocol http or https
    timeout: 60000, // Network request timeouts in milliseconds
    logging: false // Enable network request logging
  });

  class ExamplePlugin implements WarpPlugin<GQLNodeInterface, boolean> {
    process(input: GQLNodeInterface): boolean {
      return false;
    }

    type(): WarpPluginType {
      return 'evm-signature-verification';
    }
  }

  const warp = WarpFactory
    .forMainnet({...defaultCacheOptions, inMemory: true})
    .use(new ExamplePlugin())

  try {
<<<<<<< HEAD
    const contract = warp.contract("-8A6RexFkpfWwuyVO98wzSFZh0d6VJuI-buTJvlwOJQ");
    const {sortKey, cachedValue} = await contract
      .setEvaluationOptions({
        useIVM: true,
        allowBigInt: true
      })
      .readState();

    console.log(sortKey);
=======
    const contract = warp.contract("Ws9hhYckc-zSnVmbBep6q_kZD5zmzYzDmgMC50nMiuE");
    const cacheResult = await contract
      .setEvaluationOptions({
      })
      .readState();

    console.log(cacheResult.cachedValue.state);
>>>>>>> c2ac74b7
  } catch (e) {
    console.error(e);
  }

  const heapUsedAfter = Math.round((process.memoryUsage().heapUsed / 1024 / 1024) * 100) / 100;
  const rssUsedAfter = Math.round((process.memoryUsage().rss / 1024 / 1024) * 100) / 100;
  logger.warn('Heap used in MB', {
    usedBefore: heapUsedBefore,
    usedAfter: heapUsedAfter
  });

  logger.info('RSS used in MB', {
    usedBefore: rssUsedBefore,
    usedAfter: rssUsedAfter
  });

  return;
}

function printTestInfo() {
  console.log('Test info  ');
  console.log('===============');
  console.log('  ', 'OS       ', os.type() + ' ' + os.release() + ' ' + os.arch());
  console.log('  ', 'Node.JS  ', process.versions.node);
  console.log('  ', 'V8       ', process.versions.v8);
  let cpus = os
    .cpus()
    .map(function (cpu) {
      return cpu.model;
    })
    .reduce(function (o, model) {
      if (!o[model]) o[model] = 0;
      o[model]++;
      return o;
    }, {});

  cpus = Object.keys(cpus)
    .map(function (key) {
      return key + ' \u00d7 ' + cpus[key];
    })
    .join('\n');
  console.log('  ', 'CPU      ', cpus);
  console.log('  ', 'Memory   ', (os.totalmem() / 1024 / 1024 / 1024).toFixed(0), 'GB');
  console.log('===============');


  const sorter = new LexicographicalInteractionsSorter(arweave);

  warp.interactionsLoader.load(contractId, sorter.generateLastSortKey(666), sorter.generateLastSortKey(777));
}

main().catch((e) => console.error(e));<|MERGE_RESOLUTION|>--- conflicted
+++ resolved
@@ -48,25 +48,15 @@
     .use(new ExamplePlugin())
 
   try {
-<<<<<<< HEAD
-    const contract = warp.contract("-8A6RexFkpfWwuyVO98wzSFZh0d6VJuI-buTJvlwOJQ");
-    const {sortKey, cachedValue} = await contract
+    const contract = warp.contract("Ws9hhYckc-zSnVmbBep6q_kZD5zmzYzDmgMC50nMiuE");
+    const cacheResult = await contract
       .setEvaluationOptions({
         useIVM: true,
         allowBigInt: true
       })
       .readState();
 
-    console.log(sortKey);
-=======
-    const contract = warp.contract("Ws9hhYckc-zSnVmbBep6q_kZD5zmzYzDmgMC50nMiuE");
-    const cacheResult = await contract
-      .setEvaluationOptions({
-      })
-      .readState();
-
     console.log(cacheResult.cachedValue.state);
->>>>>>> c2ac74b7
   } catch (e) {
     console.error(e);
   }
